--- conflicted
+++ resolved
@@ -21,11 +21,7 @@
     conda init bash && \
     . /root/.bashrc && \
     conda update conda && \
-<<<<<<< HEAD
-    conda create -c conda-forge -n dadvi "pymc=5.6" bambi python=3.9 pystan=2.19.1.1 "scipy<1.13" "numpy==1.25.2" -y && \
-=======
-    conda create -c conda-forge -n dadvi "pymc=5.6" bambi=0.13.0 python=3.9 pystan=2.19.1.1 -y && \
->>>>>>> ec01b234
+    conda create -c conda-forge -n dadvi "pymc=5.6" bambi=0.13.0 python=3.9 pystan=2.19.1.1 "scipy<1.13" "numpy==1.25.2" -y && \
     conda activate dadvi && \
     cd /src && \
     pip install -e .[viabel] && \
